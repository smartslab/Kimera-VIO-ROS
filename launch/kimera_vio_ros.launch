<launch>
  <!-- Unique integer id of this robot. -->
  <arg name="robot_id" default="0"/>
  <!-- General Kimera-VIO-ROS launch file. Change arguments in your own launch
  file and include this one to launch KimeraVIO on the dataset of your choice -->
  <arg name="dataset_name" default="Euroc"/>
  <!-- If False, parses the given rosbag, otw it plays the rosbage -->
  <arg name="online" default="true" />
  <!-- !!!! VIT !!!! This should be true when running online with a rosbag publishing clock,
  but false when parsing rosbag? Needs rosbag to be publishing clock -->
  <arg name="should_use_sim_time" default="true"/>
  <param name="use_sim_time" value="$(arg should_use_sim_time)"/>
  <arg name="rosbag_path" unless="$(arg online)"/>

  <!-- Use CameraInfo topics to get parameters, instead of yaml files -->
  <arg name="use_online_cam_params" default="false"/>

  <!-- If true, KimeraVIO will log output of all modules to the
       'log_output_path' location. -->
  <arg name="log_output" default="false"/>
  <arg name="log_output_path"
       default="$(find kimera_vio_ros)/output_logs/"/>
  <!-- If true, log ground-truth poses to a csv file using the
       Logger utils (if online is true) or rosbag (if online is false),
       and processing data from the gt_topic rostopic -->
  <arg name="log_gt_data" default="false"/>
  <arg name="gt_topic"    default="ground_truth_odometry_topic"/>
  <!-- If true, log IMU data to a csv file using the
       imu_logger_node (if online is true) or rosbag (if online is false),
       and processing data from the imu_topic rostopic -->
  <arg name="log_imu_data" default="false"/>

  <!-- If true, KimeraVIO will enable the LoopClosureDetector module. -->
  <arg name="use_lcd" default="false"/>

  <arg name="use_external_odom" default="false"/>

  <!-- Parameters -->
  <!-- each dataset has its own set of parameter files -->
  <!-- the parameters are set in param folder, ordered by the dataset's name -->
  <arg name="params_folder" default="$(find kimera_vio)/params/$(arg dataset_name)"/>

  <!-- Specify the absolute path to the vocabulary file. -->
  <!-- This is usually in the VIO directory (VIO/vocabulary/ORBvoc.yml). -->
  <arg name="path_to_vocab" default="$(find kimera_vio)/vocabulary/ORBvoc.yml"/>

  <!-- Subscribed Topics -->
  <arg name="left_cam_topic"                    default="/cam0/image_raw"/>
  <arg name="left_cam_info_topic"               default="/cam0/camera_info"/>
  <arg name="right_cam_topic"                   default="/cam1/image_raw"/>
  <arg name="right_cam_info_topic"              default="/cam1/camera_info"/>
  <arg name="imu_topic"                         default="/imu0"/>
  <!-- Empty string ("") means no ground-truth available. Used for init if
   requested to do ground-truth initialization. -->
  <arg name="odometry_ground_truth_topic"       default=""/>
  <arg name="external_odom_topic"               default=""/>

  <!-- Frame IDs -->
  <arg name="world_frame_id"     default="world"/>
  <arg name="base_link_frame_id" default="base_link"/>
  <arg name="map_frame_id"       default="map"/>
  <arg name="left_cam_frame_id"  default="left_cam"/>
  <arg name="right_cam_frame_id" default="right_cam"/>

  <!-- General parameters -->
  <arg name="verbosity"    default="0" />
  <!-- Publish pipeline output to ROS. -->
  <!-- Note that this is duplicated from the flags file -->
  <arg name="visualize"    default="true" />
  <!-- Type of visualization: 0: 2d3d_mesh, 1: pointcloud, 2: none -->
  <arg name="viz_type"     default="1" />
<<<<<<< HEAD
  <arg name="robot_id"     default="0" />
=======
>>>>>>> e93c0b2b

  <!-- Only here for convenience -->
  <arg name="run_stereo_dense"     default="false"/>

  <!-- Launch main node  -->
  <node name="kimera_vio_ros_node" pkg="kimera_vio_ros" type="kimera_vio_ros_node"
        output="screen" ns="kimera_vio_ros"
        args="--use_lcd=$(arg use_lcd)
              --vocabulary_path=$(arg path_to_vocab)
              --flagfile=$(arg params_folder)/flags/Mesher.flags
              --flagfile=$(arg params_folder)/flags/VioBackend.flags
              --flagfile=$(arg params_folder)/flags/RegularVioBackend.flags
              --flagfile=$(arg params_folder)/flags/Visualizer3D.flags
              --use_external_odometry=$(arg use_external_odom)
              --logtostderr=1
              --colorlogtostderr=1
              --log_prefix=1
              --v=$(arg verbosity)
              --log_output=$(arg log_output)
              --log_euroc_gt_data=$(arg log_output)
              --output_path=$(arg log_output_path)
              --viz_type=$(arg viz_type)
              --visualize=$(arg visualize)">
    <param name="robot_id" value="$(arg robot_id)" />

    <param name="params_folder_path"    value="$(arg params_folder)"/>

    <param name="online_run"            value="$(arg online)"/>
    <param name="use_lcd"               value="$(arg use_lcd)"/>
    <param name="use_online_cam_params" value="$(arg use_online_cam_params)"/>
<<<<<<< HEAD
    <param name="robot_id"              value="$(arg robot_id)"/>
=======
    <param name="use_external_odom"     value="$(arg use_external_odom)"/>
>>>>>>> e93c0b2b

    <!-- Frame IDs for Odometry -->
    <param name="world_frame_id"     value="$(arg world_frame_id)"/>
    <param name="base_link_frame_id" value="$(arg base_link_frame_id)"/>
    <param name="map_frame_id"       value="$(arg map_frame_id)"/>
    <param name="left_cam_frame_id"  value="$(arg left_cam_frame_id)"/>
    <param name="right_cam_frame_id" value="$(arg right_cam_frame_id)"/>

    <!-- Subscriber topics -->
    <!-- if we run online, use remap -->
    <remap from="left_cam/image_raw"  to="$(arg left_cam_topic)"    if="$(arg online)"/>
    <remap from="right_cam/image_raw" to="$(arg right_cam_topic)"   if="$(arg online)"/>
    <remap from="imu"       to="$(arg imu_topic)"                   if="$(arg online)"/>
    <remap from="gt_odom"   to="$(arg odometry_ground_truth_topic)"
           if="$(eval arg('online') and arg('odometry_ground_truth_topic') != '')"/>
    <remap from="external_odom" to="$(arg external_odom_topic)"/>

    <remap from="left_cam/camera_info"  to="$(arg left_cam_info_topic)"  if="$(arg online)"/>
    <remap from="right_cam/camera_info" to="$(arg right_cam_info_topic)" if="$(arg online)"/>

    <!-- if we run offline, use params -->
    <param name="rosbag_path"            value="$(arg rosbag_path)"     unless="$(arg online)"/>
    <param name="left_cam_rosbag_topic"  value="$(arg left_cam_topic)"  unless="$(arg online)"/>
    <param name="right_cam_rosbag_topic" value="$(arg right_cam_topic)" unless="$(arg online)"/>
    <param name="imu_rosbag_topic"       value="$(arg imu_topic)"       unless="$(arg online)"/>
    <param name="ground_truth_odometry_rosbag_topic"
           value="$(arg odometry_ground_truth_topic)"                   unless="$(arg online)"/>
    <param name="log_gt_data"            value="$(arg log_gt_data)"     unless="$(arg online)"/>
    <param name="log_imu_data"           value="$(arg log_imu_data)"    unless="$(arg online)"/>
    <param name="external_odometry_rosbag_topic"
           value="$(arg external_odom_topic)"
           unless="$(arg online)"/>

    <!-- Other subscription topics -->
    <remap from="reinit_flag" to="reinit_flag"/>
    <remap from="reinit_pose" to="reinit_pose"/>

    <!-- Remap publisher topics -->
    <remap from="odometry"                       to="odometry"/>
    <remap from="resiliency"                     to="resiliency"/>
    <remap from="imu_bias"                       to="imu_bias"/>
    <remap from="optimized_trajectory"           to="optimized_trajectory"/>
    <remap from="pose_graph"                     to="pose_graph"/>
    <remap from="mesh"                           to="mesh"/>
    <remap from="frontend_stats"                 to="frontend_stats"/>
    <remap from="debug_mesh_img/image_raw"       to="debug_mesh_img/image_raw"/>
    <remap from="feature_tracks/image_raw"       to="feature_tracks/image_raw"/>
    <remap from="time_horizon_pointcloud"        to="time_horizon_pointcloud"/>

    <!-- Resiliency Thresholds: TODO(Sandro) document -->
    <param name="velocity_det_threshold"  value="0.1"/>
    <param name="position_det_threshold"  value="0.3"/>
    <param name="stereo_ransac_threshold" value="20"/>
    <param name="mono_ransac_threshold"   value="30"/>

    <!-- Load calibration -->
    <!-- <rosparam command="load" file="$(arg params_folder)/calibration.yaml"/> -->
  </node>

  <!-- Launch visualizer -->
  <include file="$(find pose_graph_tools)/launch/posegraph_view.launch" >
    <arg name="frame_id"      value="$(arg world_frame_id)" />
    <arg name="graph_topic"   value="pose_graph" />
    <arg name="ns"            value="kimera_vio_ros"/>
  </include>

  <!-- Log ground-truth data only if requested and if not running in offline mode-->
  <node if="$(eval log_gt_data and online)" name="gt_logger_node" pkg="kimera_vio_ros"
        type="gt_logger_node.py" output="screen">
    <param name="gt_topic"   value="/kimera_vio_ros/gt_odom"/>
    <param name="output_dir" value="$(arg log_output_path)"/>
  </node>

  <!-- Log IMU data only if requested and if not running in offline mode -->
  <node if="$(eval log_imu_data and online)" name="imu_logger_node" pkg="kimera_vio_ros"
        type="imu_logger_node.py" output="screen">
    <param name="imu_topic"   value="$(arg imu_topic)"/>
    <param name="output_dir" value="$(arg log_output_path)"/>
  </node>

  <!-- Log IMU data only if requested and if not running in offline mode
  <node if="$(eval log_imu_data and online)" name="timestamps_logger_node" pkg="kimera_vio_ros"
        type="timestamps_logger_node.py" output="screen">
    <param name="imu_topic"   value="$(arg imu_topic)"/>
    <param name="output_dir" value="$(arg log_output_path)"/>
  </node> -->

  <!-- Log IMU data only if requested and if not running in offline mode-->
  <node if="$(eval log_imu_data and online)" name="infra1_logger_node" pkg="kimera_vio_ros"
        type="infra1_logger_node.py" output="screen">
    <param name="left_cam_topic"   value="$(arg left_cam_topic)"/>
    <param name="output_dir" value="$(arg log_output_path)"/>
  </node>

<!-- Log IMU data only if requested and if not running in offline mode-->
  <node if="$(eval log_imu_data and online)" name="infra2_logger_node" pkg="kimera_vio_ros"
        type="infra2_logger_node.py" output="screen">
    <param name="right_cam_topic"   value="$(arg right_cam_topic)"/>
    <param name="output_dir" value="$(arg log_output_path)"/>
  </node> -->

</launch><|MERGE_RESOLUTION|>--- conflicted
+++ resolved
@@ -69,10 +69,7 @@
   <arg name="visualize"    default="true" />
   <!-- Type of visualization: 0: 2d3d_mesh, 1: pointcloud, 2: none -->
   <arg name="viz_type"     default="1" />
-<<<<<<< HEAD
   <arg name="robot_id"     default="0" />
-=======
->>>>>>> e93c0b2b
 
   <!-- Only here for convenience -->
   <arg name="run_stereo_dense"     default="false"/>
@@ -103,11 +100,8 @@
     <param name="online_run"            value="$(arg online)"/>
     <param name="use_lcd"               value="$(arg use_lcd)"/>
     <param name="use_online_cam_params" value="$(arg use_online_cam_params)"/>
-<<<<<<< HEAD
     <param name="robot_id"              value="$(arg robot_id)"/>
-=======
     <param name="use_external_odom"     value="$(arg use_external_odom)"/>
->>>>>>> e93c0b2b
 
     <!-- Frame IDs for Odometry -->
     <param name="world_frame_id"     value="$(arg world_frame_id)"/>
