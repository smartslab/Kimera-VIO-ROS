<launch>
  <!-- General spark vio ros launch file. Change arguments in your own launch
  file and include this one to launch spark vio on the dataset of your choice -->
  <arg name="dataset_name" default="EuRoC"/>
  <!-- If you want to run the pipeline in parallel vs sequential mode -->
  <arg name="parallel" default="true" />
  <!-- If False, parses the given rosbag, otw it plays the rosbage -->
  <arg name="online" default="true" />
  <!-- !!!! VIT !!!! This should be true when running online with a rosbag publishing clock,
  but false when parsing rosbag? Needs rosbag to be publishing clock -->
  <param name="use_sim_time" value="true"/>
  <arg name="rosbag_path" unless="$(arg online)"/>

  <!-- If true, SparkVio will log output of all modules to the
       'log_output_path' location. -->
  <arg name="log_output" default="false"/>
  <arg name="log_output_path"
       default="$(find spark_vio_ros)/output_logs/"/>
  <!-- If true, log ground-truth poses to a csv file using the
       gt_logger_node, and processing data from the gt_topic rostopic -->
  <arg name="log_gt_data" default="false"/>
  <arg name="gt_topic" if="$(arg log_gt_data)"
       default="ground_truth_odometry_topic"/>

  <!-- If true, SparkVio will enable the LoopClosureDetector module. -->
  <arg name="use_lcd" default="false"/>

  <!-- Parameters -->
  <!-- each dataset has its own set of parameter files -->
  <!-- the parameters are set in param folder, ordered by the dataset's name -->
  <arg name="params_folder"
                       value="$(find spark_vio_ros)/param/$(arg dataset_name)"/>

  <!-- Specify the absolute path to the vocabulary file. -->
  <!-- This is usually in the VIO directory (VIO/vocabulary/ORBvoc.yml). -->
  <arg name="path_to_vocab" default="/SPECIFY_THIS_PATH_IN_LAUNCH_FILE"/>

  <!-- Subscribed Topics -->
  <arg name="left_cam_topic"                    default="/cam0/image_raw"/>
  <arg name="right_cam_topic"                   default="/cam1/image_raw"/>
  <arg name="imu_topic"                         default="/imu0"/>
  <!-- Empty string ("") means no ground-truth available. Used for init if
   requested to do ground-truth initialization. -->
  <arg name="odometry_ground_truth_topic"       default=""/>

  <!-- Frame IDs -->
  <arg name="world_frame_id"     default="world"/>
  <arg name="base_link_frame_id" default="base_link"/>
<<<<<<< HEAD
  <arg name="map_frame_id"       default="map"/>
=======
  <arg name="left_cam_frame_id"  default="left_cam"/>
  <arg name="right_cam_frame_id" default="right_cam"/>
>>>>>>> b68467b8

  <!-- General parameters -->
  <arg name="verbosity"    default="0" />
  <!-- 0: for vanilla VIO, 1: for regular VIO -->
  <arg name="backend_type" default="1" />
  <!-- Visualize pipeline output in OpenCV. -->
  <!-- Note that this is duplicated from the flags file -->
  <arg name="visualize"    default="false" />

  <!-- Launch main node  -->
  <node name="spark_vio_ros" pkg="spark_vio_ros" type="spark_vio_ros"
        output="screen" ns="/sparkvio"
        args="--vio_params_path=$(arg params_folder)/regularVioParameters.yaml
              --tracker_params_path=$(arg params_folder)/trackerParameters.yaml
              --lcd_params_path=$(arg params_folder)/LCDParameters.yaml
              --vocabulary_path=$(arg path_to_vocab)
              --use_lcd=$(arg use_lcd)
              --flagfile=$(arg params_folder)/flags/StereoVIO.flags
              --flagfile=$(arg params_folder)/flags/Mesher.flags
              --flagfile=$(arg params_folder)/flags/VioBackEnd.flags
              --flagfile=$(arg params_folder)/flags/RegularVioBackEnd.flags
              --flagfile=$(arg params_folder)/flags/Visualizer3D.flags
              --logtostderr=1
              --colorlogtostderr=1
              --log_prefix=1
              --v=$(arg verbosity)
              --backend_type=$(arg backend_type)
              --log_output=$(arg log_output)
              --output_path=$(arg log_output_path)
              --visualize=$(arg visualize)
              --parallel_run=$(arg parallel)
              --online_run=$(arg online)">
    <!-- Frame IDs for Odometry -->
    <param name="world_frame_id"     value="$(arg world_frame_id)"/>
    <param name="base_link_frame_id" value="$(arg base_link_frame_id)"/>
<<<<<<< HEAD
    <param name="map_frame_id"       value="$(arg map_frame_id)"/>
=======
    <param name="left_cam_frame_id"  value="$(arg left_cam_frame_id)"/>
    <param name="right_cam_frame_id" value="$(arg right_cam_frame_id)"/>
>>>>>>> b68467b8

    <!-- Subscriber topics -->
    <!-- if we run online, use remap -->
    <remap from="left_cam"  to="$(arg left_cam_topic)"  if="$(arg online)"/>
    <remap from="right_cam" to="$(arg right_cam_topic)" if="$(arg online)"/>
    <remap from="imu"       to="$(arg imu_topic)"       if="$(arg online)"/>
    <!-- if we run offline, use params -->
    <param name="rosbag_path"            value="$(arg rosbag_path)"     unless="$(arg online)"/>
    <param name="left_cam_rosbag_topic"  value="$(arg left_cam_topic)"  unless="$(arg online)"/>
    <param name="right_cam_rosbag_topic" value="$(arg right_cam_topic)" unless="$(arg online)"/>
    <param name="imu_rosbag_topic"       value="$(arg imu_topic)"       unless="$(arg online)"/>
    <param name="ground_truth_odometry_rosbag_topic"
             value="$(arg odometry_ground_truth_topic)" unless="$(arg online)"/>

    <!-- Other subscription topics -->
    <remap from="reinit_flag" to="/sparkvio/reinit_flag"/>
    <remap from="reinit_pose" to="/sparkvio/reinit_pose"/>

    <!-- Remap publisher topics -->
    <remap from="odometry"                to="odometry"/>
    <remap from="resiliency"              to="resiliency"/>
    <remap from="imu_bias"                to="imu_bias"/>
    <remap from="optimized_trajectory"    to="optimized_trajectory"/>
    <remap from="pose_graph"              to="pose_graph"/>
    <remap from="mesh"                    to="mesh"/>
    <remap from="frontend_stats"          to="frontend_stats"/>
    <remap from="debug_mesh_img"          to="debug_mesh_img"/>
    <remap from="time_horizon_pointcloud" to="time_horizon_pointcloud"/>

    <!-- Resiliency Thresholds: TODO(Sandro) document -->
    <param name="velocity_det_threshold"  value="0.1"/>
    <param name="position_det_threshold"  value="0.3"/>
    <param name="stereo_ransac_threshold" value="20"/>
    <param name="mono_ransac_threshold"   value="30"/>

    <!-- Load calibration -->
    <rosparam command="load" file="$(arg params_folder)/calibration.yaml"/>
  </node>

  <!-- Launch visualizer -->
  <include file="$(find pose_graph_tools)/launch/posegraph_view.launch" >
    <arg name="frame" value="$(arg world_frame_id)" />
    <arg name="graph_topic" value="pose_graph" />
  </include>

  <!-- Log ground-truth data only if requested-->
  <node if="$(arg log_gt_data)" name="gt_logger_node" pkg="spark_vio_ros"
        type="gt_logger_node.py" output="screen">
    <param name="gt_topic"   value="$(arg gt_topic)"/>
    <param name="output_dir" value="$(arg log_output_path)"/>
  </node>

</launch><|MERGE_RESOLUTION|>--- conflicted
+++ resolved
@@ -46,12 +46,9 @@
   <!-- Frame IDs -->
   <arg name="world_frame_id"     default="world"/>
   <arg name="base_link_frame_id" default="base_link"/>
-<<<<<<< HEAD
   <arg name="map_frame_id"       default="map"/>
-=======
   <arg name="left_cam_frame_id"  default="left_cam"/>
   <arg name="right_cam_frame_id" default="right_cam"/>
->>>>>>> b68467b8
 
   <!-- General parameters -->
   <arg name="verbosity"    default="0" />
@@ -87,12 +84,9 @@
     <!-- Frame IDs for Odometry -->
     <param name="world_frame_id"     value="$(arg world_frame_id)"/>
     <param name="base_link_frame_id" value="$(arg base_link_frame_id)"/>
-<<<<<<< HEAD
     <param name="map_frame_id"       value="$(arg map_frame_id)"/>
-=======
     <param name="left_cam_frame_id"  value="$(arg left_cam_frame_id)"/>
     <param name="right_cam_frame_id" value="$(arg right_cam_frame_id)"/>
->>>>>>> b68467b8
 
     <!-- Subscriber topics -->
     <!-- if we run online, use remap -->
