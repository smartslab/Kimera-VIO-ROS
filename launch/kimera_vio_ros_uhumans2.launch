--- conflicted
+++ resolved
@@ -1,18 +1,12 @@
 <launch>
-<<<<<<< HEAD
   <arg name="dataset_name"      default="uHumans2"/>
   <arg name="verbosity"         default="0"/>
   <arg name="online"            default="true"/>
   <arg name="use_lcd"           default="false"/>
   <arg name="use_external_odom" default="false"/>
-=======
-  <arg name="dataset_name"   default="uHumans2"/>
-  <arg name="verbosity"      default="0"/>
-  <arg name="online"         default="true"/>
-  <arg name="use_lcd"        default="true"/>
+
   <arg name="do_coarse_temporal_sync" default="false"/>
   <arg name="do_fine_temporal_sync" default="false"/>
->>>>>>> 292c4aae
 
   <param name="use_sim_time" value="true"/>
 
@@ -24,7 +18,7 @@
   <arg name="gt_topic"    default="/tesse/odom"/>
 
   <!-- Change rosbag path if online argument is false -->
-  <arg name="rosbag_path" default="/data/datasets/uHumans2/apartment/uHumans2_apartment_s1_00h.bag"
+  <arg name="rosbag_path" default=""
        unless="$(arg online)"/>
 
   <!-- Frame IDs -->
