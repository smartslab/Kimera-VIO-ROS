--- conflicted
+++ resolved
@@ -23,21 +23,12 @@
   <arg name="left_cam_frame_id"  default="left_cam_kimera"/>
   <arg name="right_cam_frame_id" default="right_cam_kimera"/>
 
-<<<<<<< HEAD
-    <!-- Subscriber Topics -->
-  <arg name="left_cam_topic"        value="/tesse/left_cam/mono/image_raw"/>
-  <arg name="left_cam_info_topic"   value="/tesse/left_cam/camera_info"/>
-  <arg name="right_cam_topic"       value="/tesse/right_cam/mono/image_raw"/>
-  <arg name="right_cam_info_topic"  value="/tesse/right_cam/camera_info"/>
-  <arg name="imu_topic"             value="/tesse/imu/clean/imu"/>
-=======
   <!-- Subscriber Topics -->
   <arg name="left_cam_topic"        default="/tesse/left_cam/mono/image_raw"/>
   <arg name="left_cam_info_topic"   default="/tesse/left_cam/camera_info"/>
   <arg name="right_cam_topic"       default="/tesse/right_cam/mono/image_raw"/>
   <arg name="right_cam_info_topic"  default="/tesse/right_cam/camera_info"/>
   <arg name="imu_topic"             default="/tesse/imu/clean/imu"/>
->>>>>>> 0d8fb494
 
   <!-- Empty string ("") means no ground-truth available. Used for init if
    requested to do ground-truth initialization. -->
