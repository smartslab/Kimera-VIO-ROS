--- conflicted
+++ resolved
@@ -155,14 +155,8 @@
   return is_pipeline_successful;
 }
 
-<<<<<<< HEAD
-RosDataProviderInterface::UniquePtr KimeraVioRos::createDataProvider(
-    const VioParams& vio_params) {
-  ros::NodeHandle nh_("~");
-=======
 RosDataProviderInterface::UniquePtr
 KimeraVioRos::createDataProvider(const VioParams& vio_params) {
->>>>>>> bd12616f
   bool online_run = false;
   CHECK(nh_private_.getParam("online_run", online_run));
   if (online_run) {
@@ -184,34 +178,6 @@
   vio_pipeline_->registerShutdownCallback(std::bind(
       &VIO::DataProviderInterface::shutdown, std::ref(*data_provider_)));
 
-<<<<<<< HEAD
-=======
-  // Register callback to retrieve vio pipeline output from all modules.
-  vio_pipeline_->registerBackendOutputCallback(
-      std::bind(&VIO::RosDataProviderInterface::callbackBackendOutput,
-                std::ref(*data_provider_),
-                std::placeholders::_1));
-
-  vio_pipeline_->registerFrontendOutputCallback(
-      std::bind(&VIO::RosDataProviderInterface::callbackFrontendOutput,
-                std::ref(*data_provider_),
-                std::placeholders::_1));
-
-  vio_pipeline_->registerMesherOutputCallback(
-      std::bind(&VIO::RosDataProviderInterface::callbackMesherOutput,
-                std::ref(*data_provider_),
-                std::placeholders::_1));
-
-  bool use_lcd = false;
-  CHECK(nh_private_.getParam("use_lcd", use_lcd));
-  if (use_lcd) {
-    vio_pipeline_->registerLcdOutputCallback(
-        std::bind(&VIO::RosDataProviderInterface::callbackLcdOutput,
-                  std::ref(*data_provider_),
-                  std::placeholders::_1));
-  }
-
->>>>>>> bd12616f
   // Register Data Provider callbacks
   data_provider_->registerImuSingleCallback(
       std::bind(&VIO::Pipeline::fillSingleImuQueue,
