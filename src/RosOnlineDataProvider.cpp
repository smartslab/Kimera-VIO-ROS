/**
 * @file   RosOnlineDataProvider.cpp
 * @brief  ROS wrapper for online processing.
 * @author Antoni Rosinol
 * @author Marcus Abate
 */

#include "kimera_vio_ros/RosOnlineDataProvider.h"

#include <string>
#include <vector>

#include <glog/logging.h>

#include <geometry_msgs/PoseStamped.h>
#include <sensor_msgs/image_encodings.h>
#include <std_msgs/Bool.h>
#include <tf2_ros/static_transform_broadcaster.h>

#include "kimera_vio_ros/utils/UtilsRos.h"

namespace VIO {

RosOnlineDataProvider::RosOnlineDataProvider(const VioParams& vio_params)
    : RosDataProviderInterface(vio_params),
      it_(nullptr),
      frame_count_(FrameId(0)),
      left_img_subscriber_(),
      right_img_subscriber_(),
      left_cam_info_subscriber_(),
      right_cam_info_subscriber_(),
      sync_img_(),
      sync_cam_info_(),
      imu_subscriber_(),
      gt_odom_subscriber_(),
      reinit_flag_subscriber_(),
      reinit_pose_subscriber_(),
      imu_queue_(),
      imu_async_spinner_(nullptr),
      async_spinner_(nullptr) {
  // Wait until time is non-zero and valid: this is because at the ctor level
  // we will be querying for gt pose and/or camera info.
  while (ros::ok() && !ros::Time::now().isValid()) {
    if (ros::Time::isSimTime()) {
      LOG_FIRST_N(INFO, 1)
          << "Waiting for ROS time to be valid... \n"
          << "(Sim Time is enabled; run rosbag with --clock argument)";
    } else {
      LOG_FIRST_N(INFO, 1) << "Waiting for ROS time to be valid...";
    }
  }

  // Define ground truth odometry Subsrciber
  static constexpr size_t kMaxGtOdomQueueSize = 1u;
  if (vio_params_.backend_params_->autoInitialize_ == 0) {
    LOG(INFO) << "Requested initialization from ground-truth. "
              << "Initializing ground-truth odometry one-shot subscriber.";
    gt_odom_subscriber_ =
        nh_.subscribe("gt_odom",
                      kMaxGtOdomQueueSize,
                      &RosOnlineDataProvider::callbackGtOdomOnce,
                      this);

    // We wait for the gt pose.
    LOG(WARNING) << "Waiting for ground-truth pose to initialize VIO "
                 << "on ros topic: " << gt_odom_subscriber_.getTopic().c_str();
    static const ros::Duration kMaxTimeSecsForGtPose(3.0);
    ros::Time start = ros::Time::now();
    ros::Time current = ros::Time::now();
    while (!gt_init_pose_received_ &&
           (current - start) < kMaxTimeSecsForGtPose) {
      if (nh_.ok() && ros::ok() && !ros::isShuttingDown() && !shutdown_) {
        ros::spinOnce();
      } else {
        LOG(FATAL) << "Ros is not ok... Shutting down.";
      }
      current = ros::Time::now();
      CHECK(current.isValid());
    }

    if (!gt_init_pose_received_) {
      LOG(ERROR)
          << "Missing ground-truth pose while trying for "
          << (current - start).toSec() << " seconds.\n"
          << "Enabling autoInitialize and continuing without ground-truth "
             "pose.";
      vio_params_.backend_params_->autoInitialize_ = true;
    }
  }

  // Determine whether to use camera info topics for camera parameters:
  bool use_online_cam_params = false;
  CHECK(nh_private_.getParam("use_online_cam_params", use_online_cam_params));
  if (use_online_cam_params) {
    LOG(WARNING)
        << "Using online camera parameters instead of YAML parameter files.";

    static constexpr size_t kMaxCamInfoQueueSize = 10u;
    static constexpr size_t kMaxCamInfoSynchronizerQueueSize = 10u;
    left_cam_info_subscriber_.subscribe(
        nh_, "left_cam/camera_info", kMaxCamInfoQueueSize);
    right_cam_info_subscriber_.subscribe(
        nh_, "right_cam/camera_info", kMaxCamInfoQueueSize);

    sync_cam_info_ =
        VIO::make_unique<message_filters::Synchronizer<sync_pol_info>>(
            sync_pol_info(kMaxCamInfoSynchronizerQueueSize),
            left_cam_info_subscriber_,
            right_cam_info_subscriber_);

    DCHECK(sync_cam_info_);
    sync_cam_info_->registerCallback(
        boost::bind(&RosOnlineDataProvider::callbackCameraInfo, this, _1, _2));

    // Wait for camera info to be received.
    static const ros::Duration kMaxTimeSecsForCamInfo(10.0);
    ros::Time start = ros::Time::now();
    ros::Time current = ros::Time::now();
    while (!camera_info_received_ &&
           (current - start) < kMaxTimeSecsForCamInfo) {
      if (nh_.ok() && ros::ok() && !ros::isShuttingDown() && !shutdown_) {
        ros::spinOnce();
      } else {
        LOG(FATAL) << "Ros is not ok... Shutting down.";
      }
      current = ros::Time::now();
      CHECK(current.isValid());
    }
    LOG_IF(FATAL, !camera_info_received_)
        << "Missing camera info, while trying for " << (current - start).toSec()
        << " seconds.\n"
        << "Expected camera info in topics:\n"
        << " - Left cam info topic: " << left_cam_info_subscriber_.getTopic()
        << '\n'
        << " - Right cam info topic: " << right_cam_info_subscriber_.getTopic();
  }

  //! IMU Subscription
  // Create a dedicated queue for the Imu callback so that we can use an async
  // spinner on it to process the data lighting fast.
  static constexpr size_t kMaxImuQueueSize = 1000u;
  ros::SubscribeOptions imu_subscriber_options =
      ros::SubscribeOptions::create<sensor_msgs::Imu>(
          "imu",
          kMaxImuQueueSize,
          boost::bind(&RosOnlineDataProvider::callbackIMU, this, _1),
          ros::VoidPtr(),
          &imu_queue_);
  imu_subscriber_options.transport_hints.tcpNoDelay(true);

  // Start IMU subscriber
  imu_subscriber_ = nh_.subscribe(imu_subscriber_options);

  //! Vision Subscription
  // Subscribe to stereo images. Approx time sync, should be exact though...
  // We set the queue to only 1, since we prefer to drop messages to reach
  // real-time than to be delayed...
  static constexpr size_t kMaxImagesQueueSize = 1u;
  it_ = VIO::make_unique<image_transport::ImageTransport>(nh_);
  left_img_subscriber_.subscribe(
      *it_, "left_cam/image_raw", kMaxImagesQueueSize);
  right_img_subscriber_.subscribe(
      *it_, "right_cam/image_raw", kMaxImagesQueueSize);
  static constexpr size_t kMaxImageSynchronizerQueueSize = 10u;
  sync_img_ = VIO::make_unique<message_filters::Synchronizer<sync_pol_img>>(
      sync_pol_img(kMaxImageSynchronizerQueueSize),
      left_img_subscriber_,
      right_img_subscriber_);

  DCHECK(sync_img_);
  sync_img_->registerCallback(
      boost::bind(&RosOnlineDataProvider::callbackStereoImages, this, _1, _2));

  // Define Reinitializer Subscriber
  static constexpr size_t kMaxReinitQueueSize = 1u;
  reinit_flag_subscriber_ =
      nh_.subscribe("reinit_flag",
                    kMaxReinitQueueSize,
                    &RosOnlineDataProvider::callbackReinit,
                    this);
  reinit_pose_subscriber_ =
      nh_.subscribe("reinit_pose",
                    kMaxReinitQueueSize,
                    &RosOnlineDataProvider::callbackReinitPose,
                    this);

  CHECK(nh_private_.getParam("base_link_frame_id", base_link_frame_id_));
  CHECK(!base_link_frame_id_.empty());
  CHECK(nh_private_.getParam("left_cam_frame_id", left_cam_frame_id_));
  CHECK(!left_cam_frame_id_.empty());
  CHECK(nh_private_.getParam("right_cam_frame_id", right_cam_frame_id_));
  CHECK(!right_cam_frame_id_.empty());

  publishStaticTf(vio_params_.camera_params_.at(0).body_Pose_cam_,
                  base_link_frame_id_,
                  left_cam_frame_id_);
  publishStaticTf(vio_params_.camera_params_.at(1).body_Pose_cam_,
                  base_link_frame_id_,
                  right_cam_frame_id_);

  //! IMU Spinner
  if (vio_params_.parallel_run_) {
    // Imu Async Spinner: will process the imu queue only, instead of ROS'
    // global
    // queue. A value of 0 means to use the number of processor cores.
    static constexpr size_t kImuSpinnerThreads = 2u;
    imu_async_spinner_ =
        VIO::make_unique<ros::AsyncSpinner>(kImuSpinnerThreads, &imu_queue_);

    //! Vision Spinner
    // This async spinner will process the regular Global callback queue of ROS.
    static constexpr size_t kGlobalSpinnerThreads = 2u;
    async_spinner_ = VIO::make_unique<ros::AsyncSpinner>(kGlobalSpinnerThreads);
  } else {
    LOG(INFO) << "RosOnlineDataProvider running in sequential mode.";
  }
}

RosOnlineDataProvider::~RosOnlineDataProvider() {
  VLOG(1) << "RosOnlineDataProvider destructor called.";
  imu_queue_.disable();

  if (imu_async_spinner_) imu_async_spinner_->stop();
  if (async_spinner_) async_spinner_->stop();

  LOG(INFO) << "RosOnlineDataProvider successfully shutdown.";
}

bool RosOnlineDataProvider::spin() {
  if (!shutdown_) {
    if (vio_params_.parallel_run_) {
      return parallelSpin();
    } else {
      return sequentialSpin();
    }
  } else {
    return false;
  }
}

bool RosOnlineDataProvider::parallelSpin() {
  CHECK(vio_params_.parallel_run_);
  // Start async spinners to get input data (only once!).
  if (!started_async_spinners_) {
    VLOG(10) << "Starting Async spinners.";
    CHECK(imu_async_spinner_);
    imu_async_spinner_->start();
    CHECK(async_spinner_);
    async_spinner_->start();
    started_async_spinners_ = true;
  } else {
    VLOG(10) << "Async spinners already started.";
  }
  return true;
}

bool RosOnlineDataProvider::sequentialSpin() {
  CHECK(!vio_params_.parallel_run_)
      << "This should be only running if we are in sequential mode!";
  CHECK(!imu_async_spinner_) << "There should not be an IMU async spinner "
                                "constructed if in sequential mode.";
  CHECK(!async_spinner_) << "There should not be a general async spinner "
                            "constructed if in sequential mode.";
  CHECK(imu_queue_.isEnabled());
  // First call callbacks in our custom IMU queue.
  imu_queue_.callAvailable(ros::WallDuration(0.1));
  // Then call the rest of callbacks.
  // which is the same as:
  // ros::getGlobalCallbackQueue()->callAvailable(ros::WallDuration(0));
  ros::spinOnce();
  return true;
}

// TODO(marcus): with the readRosImage, this is a slow callback. Might be too
// slow...
void RosOnlineDataProvider::callbackStereoImages(
    const sensor_msgs::ImageConstPtr& left_msg,
    const sensor_msgs::ImageConstPtr& right_msg) {
  CHECK_GE(vio_params_.camera_params_.size(), 2u);
  const CameraParams& left_cam_info = vio_params_.camera_params_.at(0);
  const CameraParams& right_cam_info = vio_params_.camera_params_.at(1);

  CHECK(left_msg);
  CHECK(right_msg);
  const Timestamp& timestamp_left = left_msg->header.stamp.toNSec();
  const Timestamp& timestamp_right = right_msg->header.stamp.toNSec();

  if (!shutdown_) {
    CHECK(left_frame_callback_)
        << "Did you forget to register the left frame callback?";
    left_frame_callback_(VIO::make_unique<Frame>(
        frame_count_, timestamp_left, left_cam_info, readRosImage(left_msg)));

    if (vio_params_.frontend_type_ == VIO::FrontendType::kStereoImu) {
      CHECK(right_frame_callback_)
          << "Did you forget to register the right frame callback?";
      right_frame_callback_(VIO::make_unique<Frame>(frame_count_,
                                                    timestamp_right,
                                                    right_cam_info,
                                                    readRosImage(right_msg)));
    }
    frame_count_++;
  }
}

void RosOnlineDataProvider::callbackCameraInfo(
    const sensor_msgs::CameraInfoConstPtr& left_msg,
    const sensor_msgs::CameraInfoConstPtr& right_msg) {
  CHECK_GE(vio_params_.camera_params_.size(), 2u);

  // Initialize CameraParams for pipeline.
  utils::msgCamInfoToCameraParams(left_msg,
                                  base_link_frame_id_,
                                  left_cam_frame_id_,
                                  &vio_params_.camera_params_.at(0));
  utils::msgCamInfoToCameraParams(right_msg,
                                  base_link_frame_id_,
                                  right_cam_frame_id_,
                                  &vio_params_.camera_params_.at(1));

  vio_params_.camera_params_.at(0).print();
  vio_params_.camera_params_.at(1).print();

  // Unregister this callback as it is no longer needed.
  LOG(INFO)
      << "Unregistering CameraInfo subscribers as data has been received.";
  left_cam_info_subscriber_.unsubscribe();
  right_cam_info_subscriber_.unsubscribe();

  // Signal the correct reception of camera info
  camera_info_received_ = true;
}

void RosOnlineDataProvider::callbackIMU(
    const sensor_msgs::ImuConstPtr& imu_msg) {
  // TODO(TONI): detect jump backwards in time?

  VIO::ImuAccGyr imu_accgyr;

  imu_accgyr(0) = imu_msg->linear_acceleration.x;
  imu_accgyr(1) = imu_msg->linear_acceleration.y;
  imu_accgyr(2) = imu_msg->linear_acceleration.z;
  imu_accgyr(3) = imu_msg->angular_velocity.x;
  imu_accgyr(4) = imu_msg->angular_velocity.y;
  imu_accgyr(5) = imu_msg->angular_velocity.z;

  // Adapt imu timestamp to account for time shift in IMU-cam
  Timestamp timestamp = imu_msg->header.stamp.toNSec();

  const ros::Duration imu_shift(vio_params_.imu_params_.imu_time_shift_);
  if (imu_shift != ros::Duration(0)) {
    LOG_EVERY_N(WARNING, 1000) << "imu_shift is not 0.";
    timestamp -= imu_shift.toNSec();
  }

  if (!shutdown_) {
    CHECK(imu_single_callback_)
        << "Did you forget to register the IMU callback?";
    imu_single_callback_(ImuMeasurement(timestamp, imu_accgyr));
  }
}

// Ground-truth odometry callback
void RosOnlineDataProvider::callbackGtOdomOnce(
    const nav_msgs::Odometry::ConstPtr& gt_odom_msg) {
  LOG(WARNING) << "Using initial ground-truth state for initialization.";
  CHECK(gt_odom_msg);
<<<<<<< HEAD
  utils::msgGtOdomToVioNavState(
=======
  utils::rosOdometryToVioNavState(
>>>>>>> fcb588e3
      *gt_odom_msg,
      nh_private_,
      &vio_params_.backend_params_->initial_ground_truth_state_);

  // Signal receptance of ground-truth pose.
  gt_init_pose_received_ = true;

  // Shutdown subscriber to prevent new gt poses from interfering
  gt_odom_subscriber_.shutdown();
}

// Reinitialization callback
void RosOnlineDataProvider::callbackReinit(
    const std_msgs::Bool::ConstPtr& reinitFlag) {
  // TODO(Sandro): Do we want to reinitialize at specific pose or just at
  // origin? void RosDataProvider::callbackReinit( const
  // nav_msgs::Odometry::ConstPtr& msgReinit) {

  // Set reinitialization to "true"
  reinit_flag_ = true;

  if (getReinitFlag()) {
    ROS_INFO("Reinitialization flag received!\n");
  }
}

// Getting re-initialization pose
void RosOnlineDataProvider::callbackReinitPose(
    const geometry_msgs::PoseStamped& reinitPose) {
  // Set reinitialization pose
  gtsam::Rot3 rotation(gtsam::Quaternion(reinitPose.pose.orientation.w,
                                         reinitPose.pose.orientation.x,
                                         reinitPose.pose.orientation.y,
                                         reinitPose.pose.orientation.z));
  gtsam::Point3 position(reinitPose.pose.position.x,
                         reinitPose.pose.position.y,
                         reinitPose.pose.position.z);
  reinit_packet_.setReinitPose(gtsam::Pose3(rotation, position));
}

void RosOnlineDataProvider::publishStaticTf(const gtsam::Pose3& pose,
                                            const std::string& parent_frame_id,
                                            const std::string& child_frame_id) {
  static tf2_ros::StaticTransformBroadcaster static_broadcaster;
  geometry_msgs::TransformStamped static_transform_stamped;
  // TODO(Toni): Warning: using ros::Time::now(), will that bring issues?
  static_transform_stamped.header.stamp = ros::Time::now();
  static_transform_stamped.header.frame_id = parent_frame_id;
  static_transform_stamped.child_frame_id = child_frame_id;
  utils::gtsamPoseToRosTf(pose, &static_transform_stamped.transform);
  static_broadcaster.sendTransform(static_transform_stamped);
}

}  // namespace VIO<|MERGE_RESOLUTION|>--- conflicted
+++ resolved
@@ -365,11 +365,7 @@
     const nav_msgs::Odometry::ConstPtr& gt_odom_msg) {
   LOG(WARNING) << "Using initial ground-truth state for initialization.";
   CHECK(gt_odom_msg);
-<<<<<<< HEAD
-  utils::msgGtOdomToVioNavState(
-=======
   utils::rosOdometryToVioNavState(
->>>>>>> fcb588e3
       *gt_odom_msg,
       nh_private_,
       &vio_params_.backend_params_->initial_ground_truth_state_);
