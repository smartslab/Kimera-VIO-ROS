/**
<<<<<<< HEAD
 * @file   rosbag-data-source.cpp
 * @brief  Parse rosbag and run KimeraVIO
 * @author Yun Chang
=======
 * @file   RosBagDataProvider.cpp
 * @brief  Parse rosbag and run Kimera-VIO.
>>>>>>> 856cf234
 * @author Antoni Rosinol
 * @author Marcus Abate
 */

#include "kimera_vio_ros/RosBagDataProvider.h"

#include <glog/logging.h>

#include <rosgraph_msgs/Clock.h>

namespace VIO {

RosbagDataProvider::RosbagDataProvider()
    : RosDataProviderInterface(),
      rosbag_data_(),
      rosbag_path_(""),
      left_imgs_topic_(""),
      right_imgs_topic_(""),
      imu_topic_(""),
      gt_odom_topic_(""),
      clock_pub_(),
      imu_pub_(),
      left_img_pub_(),
      right_img_pub_(),
      gt_odometry_pub_(),
      timestamp_last_kf_(0),
      timestamp_last_imu_(0),
      timestamp_last_gt_(0),
      k_last_kf_(0),
      k_last_imu_(0),
      k_last_gt_(0) {
  LOG(INFO) << "Starting Kimera-VIO wrapper offline mode.";

  CHECK(nh_private_.getParam("rosbag_path", rosbag_path_));
  CHECK(nh_private_.getParam("left_cam_rosbag_topic", left_imgs_topic_));
  CHECK(nh_private_.getParam("right_cam_rosbag_topic", right_imgs_topic_));
  CHECK(nh_private_.getParam("imu_rosbag_topic", imu_topic_));
  CHECK(nh_private_.getParam("ground_truth_odometry_rosbag_topic",
                             gt_odom_topic_));

  CHECK(!rosbag_path_.empty());
  CHECK(!left_imgs_topic_.empty());
  CHECK(!right_imgs_topic_.empty());
  CHECK(!imu_topic_.empty());

  // Ros publishers specific to rosbag data provider
  static constexpr size_t kQueueSize = 10u;

  clock_pub_ = nh_.advertise<rosgraph_msgs::Clock>("/clock", kQueueSize);
  imu_pub_ = nh_.advertise<sensor_msgs::Imu>(imu_topic_, kQueueSize);
  left_img_pub_ = nh_.advertise<sensor_msgs::Image>(left_imgs_topic_, kQueueSize);
  right_img_pub_ = nh_.advertise<sensor_msgs::Image>(right_imgs_topic_, kQueueSize);

  if (!gt_odom_topic_.empty()) {
    gt_odometry_pub_ = nh_.advertise<nav_msgs::Odometry>(gt_odom_topic_, kQueueSize);
  }
}

bool RosbagDataProvider::spin() {
  // Parse data from rosbag:
  CHECK(parseRosbag(rosbag_path_, &rosbag_data_));

  // Autoinitialize if necessary:
  if (pipeline_params_.backend_params_->autoInitialize_ == 0) {
    LOG(WARNING) << "Using initial ground-truth state for initialization.";
    pipeline_params_.backend_params_->initial_ground_truth_state_ =
        getGroundTruthVioNavState(0u);  // Send first gt state.
  }

  // Send image data to VIO:
  Timestamp timestamp_last_frame = rosbag_data_.timestamps_.at(0);

  for (size_t k = 0u; k < rosbag_data_.left_imgs_.size(); k++) {
    if (nh_.ok() && ros::ok() && !ros::isShuttingDown() && !shutdown_) {
      // Main spin of the data provider: Interpolates IMU data
      // and builds StereoImuSyncPacket
      // (Think of this as the spin of the other parser/data-providers)
      const Timestamp& timestamp_frame_k = rosbag_data_.timestamps_.at(k);

      static const CameraParams& left_cam_info =
          pipeline_params_.camera_params_.at(0);
      static const CameraParams& right_cam_info =
          pipeline_params_.camera_params_.at(1);

      if (timestamp_frame_k > timestamp_last_frame) {
        // Send left frame data to Kimera:
        CHECK(left_frame_callback_)
            << "Did you forget to register the left frame callback?";
        left_frame_callback_(VIO::make_unique<Frame>(
            k,
            timestamp_frame_k,
            left_cam_info,
            readRosImage(rosbag_data_.left_imgs_.at(k))));

        // Send right frame data to Kimera:
        CHECK(right_frame_callback_)
            << "Did you forget to register the right frame callback?";
        right_frame_callback_(VIO::make_unique<Frame>(
            k,
            timestamp_frame_k,
            right_cam_info,
            readRosImage(rosbag_data_.right_imgs_.at(k))));

        VLOG(10) << "Finished VIO processing for frame k = " << k;

        // Publish VIO output if any.
        // TODO(Toni) this could go faster if running in another thread or
        // node...
        bool got_synced_outputs = publishSyncedOutputs();
        if (!got_synced_outputs) {
          LOG(WARNING) << "Pipeline lagging behind rosbag parser.";
        }

        // Publish LCD output if any.
        LcdOutput::Ptr lcd_output = nullptr;
        if (lcd_output_queue_.pop(lcd_output)) {
          publishLcdOutput(lcd_output);
        }

        timestamp_last_frame = timestamp_frame_k;
      } else {
        LOG(WARNING) <<
            "Skipping frame %d. Frame timestamps out of order:"
            " less than or equal to last frame." <<
            static_cast<int>(k);
      }

      ros::spinOnce();
    } else {
      LOG(ERROR) << "ROS SHUTDOWN requested, stopping rosbag spin.";
      ros::shutdown();
      return false;
    }
  }  // End of for loop over rosbag images.
  LOG(INFO) << "Rosbag processing finished.";

  // Endless loop until ros dies to publish left-over outputs.
  while (nh_.ok() && ros::ok() && !ros::isShuttingDown() && !shutdown_) {
    FrontendOutput::Ptr frame_rate_frontend_output = nullptr;
    if (frame_rate_frontend_output_queue_.pop(frame_rate_frontend_output)) {
      publishFrontendOutput(frame_rate_frontend_output);
    }

    // Publish backend, mesher, etc output
    publishSyncedOutputs();

    LcdOutput::Ptr lcd_output = nullptr;
    if (lcd_output_queue_.pop(lcd_output)) {
      publishLcdOutput(lcd_output);
    }
  }

  return true;
}

bool RosbagDataProvider::parseRosbag(const std::string& bag_path,
                                     RosbagData* rosbag_data) {
  LOG(INFO) << "Parsing rosbag data.";
  CHECK_NOTNULL(rosbag_data);

  // Fill in rosbag to data_
  rosbag::Bag bag;
  bag.open(bag_path, rosbag::bagmode::Read);

  // Generate list of topics to parse:
  std::vector<std::string> topics;
  topics.push_back(left_imgs_topic_);
  topics.push_back(right_imgs_topic_);
  topics.push_back(imu_topic_);
  if (!gt_odom_topic_.empty()) {
    CHECK(pipeline_params_.backend_params_->autoInitialize_ == 0)
        << "Provided a gt_odom_topic; but autoInitialize is not set to 0,"
           " meaning no ground-truth initialization will be done... "
           "Are you sure you don't want to use gt? ";
    topics.push_back(gt_odom_topic_);
  } else {
    CHECK(pipeline_params_.backend_params_->autoInitialize_ != 0);
    ROS_DEBUG("Not parsing ground truth data.");
  }

  // Query rosbag for given topics
  rosbag::View view(bag, rosbag::TopicQuery(topics));

  // Keep track of this since we expect IMU data before an image.
  bool start_parsing_stereo = false;
  // For some datasets, we have duplicated measurements for the same time.
  Timestamp last_imu_timestamp = 0;
  for (const rosbag::MessageInstance& msg : view) {
    const std::string& msg_topic = msg.getTopic();

    // Check if msg is an IMU measurement.
    sensor_msgs::ImuConstPtr imu_msg = msg.instantiate<sensor_msgs::Imu>();
    if (imu_msg != nullptr && msg_topic == imu_topic_) {
      ImuAccGyr imu_accgyr;
      imu_accgyr(0) = imu_msg->linear_acceleration.x;
      imu_accgyr(1) = imu_msg->linear_acceleration.y;
      imu_accgyr(2) = imu_msg->linear_acceleration.z;
      imu_accgyr(3) = imu_msg->angular_velocity.x;
      imu_accgyr(4) = imu_msg->angular_velocity.y;
      imu_accgyr(5) = imu_msg->angular_velocity.z;
      const ImuStamp& imu_data_timestamp = imu_msg->header.stamp.toNSec();
      if (imu_data_timestamp > last_imu_timestamp) {
        // Send IMU data directly to VIO at parse level for speed boost:
        CHECK(imu_single_callback_)
            << "Did you forget to register the IMU callback?";
        imu_single_callback_(ImuMeasurement(imu_data_timestamp, imu_accgyr));

        rosbag_data->imu_msgs_.push_back(imu_msg);
        last_imu_timestamp = imu_data_timestamp;
      } else {
        ROS_FATAL(
            "IMU timestamps in rosbag are out of order: consider re-ordering "
            "rosbag.");
      }
      start_parsing_stereo = true;
      continue;
    }

    // Check if msg is an image.
    sensor_msgs::ImageConstPtr img_msg = msg.instantiate<sensor_msgs::Image>();
    if (img_msg != nullptr) {
      if (start_parsing_stereo) {
        // Check left or right image.
        if (msg_topic == left_imgs_topic_) {
          // Timestamp is in nanoseconds
          rosbag_data->timestamps_.push_back(img_msg->header.stamp.toNSec());
          rosbag_data->left_imgs_.push_back(img_msg);
        } else if (msg_topic == right_imgs_topic_) {
          rosbag_data->right_imgs_.push_back(img_msg);
        } else {
          ROS_WARN_STREAM("Img with unexpected topic: " << msg_topic);
        }
      } else {
        ROS_WARN(
            "Skipping first frame in rosbag, since IMU data not yet "
            "available.");
      }
      continue;
    }

    // Check if msg is a ground-truth odometry message.
    nav_msgs::OdometryConstPtr gt_odom_msg =
        msg.instantiate<nav_msgs::Odometry>();
    if (gt_odom_msg != nullptr) {
      if (msg_topic == gt_odom_topic_) {
        rosbag_data->gt_odometry_.push_back(gt_odom_msg);
      } else {
        ROS_ERROR(
            "Unrecognized topic name for odometry msg. We were"
            " expecting ground-truth odometry on this topic.");
      }
    } else {
      ROS_ERROR_STREAM(
          "Could not find the type of this rosbag msg from topic:\n"
          << msg.getTopic());
    }
    continue;
  }
  bag.close();

  // Sanity check:
  ROS_ERROR_COND(rosbag_data->left_imgs_.size() == 0 ||
                     rosbag_data->right_imgs_.size() == 0,
                 "No images parsed from rosbag.");
  ROS_ERROR_COND(
      rosbag_data->left_imgs_.size() != rosbag_data->right_imgs_.size(),
      "Unequal number of images from left and right cmaeras.");
  ROS_ERROR_COND(
      rosbag_data->imu_msgs_.size() <= rosbag_data->left_imgs_.size(),
      "Less than or equal number of imu data as image data.");
  ROS_ERROR_COND(
      !gt_odom_topic_.empty() && rosbag_data->gt_odometry_.size() == 0,
      "Requested to parse ground-truth odometry, but parsed 0 msgs.");
  ROS_ERROR_COND(!gt_odom_topic_.empty() && rosbag_data->gt_odometry_.size() <
                                                rosbag_data->left_imgs_.size(),
                 "Fewer ground_truth data than image data.");
  return true;
}

VioNavState RosbagDataProvider::getGroundTruthVioNavState(
    const size_t& k_frame) const {
  CHECK_LE(k_frame, rosbag_data_.gt_odometry_.size());
  nav_msgs::Odometry gt_odometry = *(rosbag_data_.gt_odometry_.at(k_frame));
  // World to Body rotation
  gtsam::Rot3 W_R_B =
      gtsam::Rot3::Quaternion(gt_odometry.pose.pose.orientation.w,
                              gt_odometry.pose.pose.orientation.x,
                              gt_odometry.pose.pose.orientation.y,
                              gt_odometry.pose.pose.orientation.z);
  gtsam::Point3 position(gt_odometry.pose.pose.position.x,
                         gt_odometry.pose.pose.position.y,
                         gt_odometry.pose.pose.position.z);
  gtsam::Vector3 velocity(gt_odometry.twist.twist.linear.x,
                          gt_odometry.twist.twist.linear.y,
                          gt_odometry.twist.twist.linear.z);
  VioNavState gt_init;
  gt_init.pose_ = gtsam::Pose3(W_R_B, position);
  gt_init.velocity_ = velocity;
  // TODO(Toni): how can we get the ground-truth biases? For sim, ins't it 0?
  gtsam::Vector3 gyro_bias(0.0, 0.0, 0.0);
  gtsam::Vector3 acc_bias(0.0, 0.0, 0.0);
  gt_init.imu_bias_ = gtsam::imuBias::ConstantBias(acc_bias, gyro_bias);
  return gt_init;
}

void RosbagDataProvider::publishBackendOutput(
    const BackendOutput::Ptr& output) {
  CHECK(output);
  publishInputs(output->timestamp_);
  RosDataProviderInterface::publishBackendOutput(output);
  publishClock(output->timestamp_);
}

void RosbagDataProvider::publishClock(const Timestamp& timestamp) const {
  rosgraph_msgs::Clock clock;
  clock.clock.fromNSec(timestamp);
  clock_pub_.publish(clock);
}

void RosbagDataProvider::publishInputs(const Timestamp& timestamp_kf) {
  // Publish all imu messages to ROS:
  if (rosbag_data_.imu_msgs_.size() > k_last_imu_) {
    while (timestamp_last_imu_ < timestamp_kf &&
           k_last_imu_ < rosbag_data_.imu_msgs_.size()) {
      imu_pub_.publish(rosbag_data_.imu_msgs_.at(k_last_imu_));
      k_last_imu_++;
      timestamp_last_imu_ =
          rosbag_data_.imu_msgs_.at(k_last_imu_)->header.stamp.toNSec();
    }
  }

  // Publish ground-truth data if available:
  if (rosbag_data_.gt_odometry_.size() > k_last_gt_) {
    while (timestamp_last_gt_ < timestamp_kf &&
            k_last_gt_ < rosbag_data_.gt_odometry_.size()) {
      gt_odometry_pub_.publish(rosbag_data_.gt_odometry_.at(k_last_gt_));
      k_last_gt_++;
      timestamp_last_gt_ =
          rosbag_data_.gt_odometry_.at(k_last_gt_)->header.stamp.toNSec();
    }
  }

  // Publish left and right images:
  if (rosbag_data_.left_imgs_.size() > k_last_kf_ &&
      rosbag_data_.right_imgs_.size() > k_last_kf_) {
    while (timestamp_last_kf_ < timestamp_kf &&
           k_last_kf_ < rosbag_data_.left_imgs_.size()) {
      left_img_pub_.publish(rosbag_data_.left_imgs_.at(k_last_kf_));
      right_img_pub_.publish(rosbag_data_.right_imgs_.at(k_last_kf_));
      k_last_kf_++;
      timestamp_last_kf_ = rosbag_data_.timestamps_.at(k_last_kf_);
    }
  }
}

}  // namespace VIO<|MERGE_RESOLUTION|>--- conflicted
+++ resolved
@@ -1,12 +1,6 @@
 /**
-<<<<<<< HEAD
- * @file   rosbag-data-source.cpp
- * @brief  Parse rosbag and run KimeraVIO
- * @author Yun Chang
-=======
  * @file   RosBagDataProvider.cpp
  * @brief  Parse rosbag and run Kimera-VIO.
->>>>>>> 856cf234
  * @author Antoni Rosinol
  * @author Marcus Abate
  */
