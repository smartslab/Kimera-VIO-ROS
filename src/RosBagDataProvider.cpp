--- conflicted
+++ resolved
@@ -39,29 +39,17 @@
       k_(0u),
       k_last_kf_(0u),
       k_last_imu_(0u),
-<<<<<<< HEAD
       k_last_gt_(0u),
-      k_last_odom_(0u),
-      log_gt_data_(false),
-      is_header_written_poses_vio_(false),
-      use_external_odom_(false),
-      output_gt_poses_csv_("traj_gt.csv") {
-=======
-      k_last_gt_(0u) {
->>>>>>> 86b19e84
+      use_external_odom_(false) {
   CHECK(nh_private_.getParam("rosbag_path", rosbag_path_));
   CHECK(nh_private_.getParam("left_cam_rosbag_topic", left_imgs_topic_));
   CHECK(nh_private_.getParam("right_cam_rosbag_topic", right_imgs_topic_));
   CHECK(nh_private_.getParam("imu_rosbag_topic", imu_topic_));
   CHECK(nh_private_.getParam("ground_truth_odometry_rosbag_topic",
                              gt_odom_topic_));
-<<<<<<< HEAD
-  CHECK(nh_private_.getParam("log_gt_data", log_gt_data_));
   CHECK(nh_private_.getParam("use_external_odom", use_external_odom_));
   CHECK(nh_private_.getParam("external_odometry_rosbag_topic",
                              external_odom_topic_));
-=======
->>>>>>> 86b19e84
 
   LOG(INFO) << "Constructing RosbagDataProvider from path: \n"
             << " - Rosbag Path: " << rosbag_path_.c_str() << '\n'
