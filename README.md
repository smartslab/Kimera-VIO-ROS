--- conflicted
+++ resolved
@@ -53,15 +53,6 @@
 
 Another thing to note is that in regularVioParameters.yaml, autoinitialize needs to be set to 1, otherwise the pipeline will initialize according to the ground truth in the dummy data. 
 
-<<<<<<< HEAD
-# Resources 
-
-## Kitti data
-[My forked version of pykitti](https://github.com/yunzc/pykitti)
-[My forked version of kitti2bag](https://github.com/yunzc/kitti2bag)
-
-# For SubT
-=======
 # Hardware use
 ## RealSense D435i (Infrared)
 
@@ -125,7 +116,6 @@
 
 #### Example
 
->>>>>>> cd450a11
 For the MyntEyes used in SubT: (online)
 ```
 roslaunch spark_vio_ros spark_vio_ros_mynteye.launch camera:=JPL distortion:=equidistant
